import os
import re
import json
from datetime import datetime
from typing import List, Dict, Optional, Any, Union

import tiktoken
import uuid
from dataclasses import dataclass, field
from transformers.tokenization_utils_fast import PreTrainedTokenizerFast
from transformers.tokenization_utils import PreTrainedTokenizer


@dataclass
class MemoryEntry:
    # 记忆条目的标准结构：
    # - id：唯一标识，默认 UUID
    # - time_stamp：字符串格式时间（建议 ISO 格式），用于人类可读展示
    # - float_time_stamp：浮点时间戳（秒），便于数值排序与过滤
    # - weekday：星期信息（如 Mon/Tue），与人类时间理解相关
    # - category/subcategory/memory_class：可选分类标签，便于细粒度检索
    # - memory：事实文本（抽取得到的最终记忆）
    # - original_memory/compressed_memory：可选原文/压缩版本，便于回溯与存证
    # - hit_time：命中次数（如检索曝光计数），可用于“温度”或“重要性”更新
    # - update_queue：离线更新时的候选队列（包含其他条目的 id 与得分）
    id: str = field(default_factory=lambda: str(uuid.uuid4()))
    time_stamp: str = field(default_factory=lambda: datetime.now().isoformat())
    float_time_stamp: float = 0
    weekday: str = ""
    category: str = ""
    subcategory: str = ""
    memory_class: str = ""
    memory: str = ""
    original_memory: str = ""
    compressed_memory: str = ""
    hit_time: int = 0
    update_queue: List = field(default_factory=list)

def clean_response(response: str) -> List[Dict[str, Any]]:
    """
    清洗大模型响应：
    1. 去除外层代码块标记（```[language] ... ```）。
    2. 安全解析 JSON 内容。
    3. 若存在 "data" 键并为 list，则返回该列表；否则尝试返回解析结果（list/dict）。
    """
    pattern = r"```(?:json)?\s*([\s\S]*?)\s*```"
    match = re.search(pattern, response.strip())
    cleaned = match.group(1).strip() if match else response.strip()

    try:
        parsed = json.loads(cleaned)
    except json.JSONDecodeError as e:
        print(f"JSON decoding error: {str(e)}")
        return []

    if isinstance(parsed, dict) and "data" in parsed and isinstance(parsed["data"], list):
        return parsed["data"]

    if isinstance(parsed, list):
        return parsed

    return []

def assign_sequence_numbers_with_timestamps(extract_list):
    """
    为抽取阶段整理的分段消息打上全局的 sequence_number，并收集其时间戳与星期。
    输入格式约定：extract_list 是一个多层列表，形如 [segments] -> [segment] -> [message dict]
    每个 message dict 预期包含 "time_stamp" 与 "weekday" 字段（由 MessageNormalizer 保证）。
    返回：更新后的 extract_list、时间戳列表、星期列表（按 sequence_number 对齐）。
    """
    current_index = 0
    timestamps_list = []
    weekday_list = []
    
    for segments in extract_list:
        for seg in segments:
            for message in seg:
                message["sequence_number"] = current_index
                timestamps_list.append(message["time_stamp"])
                weekday_list.append(message["weekday"])
                current_index += 1
    
    return extract_list, timestamps_list, weekday_list

# TODO：merge into context retriever
def save_memory_entries(memory_entries, file_path="memory_entries.json"):
    """
    将内存条目追加保存到 JSON 文件中，便于基于上下文（非向量）检索。
    若文件存在则合并写入，否则创建新文件；该函数不去重，调用方可在更高层处理。
    """
    def entry_to_dict(entry):
        return {
            "id": entry.id,
            "time_stamp": entry.time_stamp,
            "category": entry.category,
            "subcategory": entry.subcategory,
            "memory_class": entry.memory_class,
            "memory": entry.memory,
            "original_memory": entry.original_memory,
            "compressed_memory": entry.compressed_memory,
            "hit_time": entry.hit_time,
            "update_queue": entry.update_queue,
        }

    if os.path.exists(file_path):
        with open(file_path, "r", encoding="utf-8") as f:
            try:
                existing_data = json.load(f)
            except json.JSONDecodeError as e:
                print(f"JSON decoding error: {str(e)}")
                existing_data = []
    else:
        existing_data = []

    new_data = [entry_to_dict(e) for e in memory_entries]
    existing_data.extend(new_data)

    with open(file_path, "w", encoding="utf-8") as f:
        json.dump(existing_data, f, ensure_ascii=False, indent=2)

# TODO：more support for any models
def resolve_tokenizer(tokenizer_or_name: Union[str, Any]) -> Union[tiktoken.Encoding, Any]:
    """
    Resolve the tokenizer for a given model name or tokenizer instance.
    """

<<<<<<< HEAD
    # --- Case: already a tokenizer object (transformers local model) ---
    if isinstance(tokenizer_or_name, (PreTrainedTokenizer, PreTrainedTokenizerFast)):
        return tokenizer_or_name
=======
def resolve_tokenizer(tokenizer_or_name: Union[str, Any]):
    """
    解析 tokenizer：
    - 允许传入模型名字符串，根据内置映射解析到 tiktoken 的编码名；
    - 暂不支持直接传自定义 tokenizer 对象（保持与当前调用方一致）。
    - 未知模型名会抛出异常，提示更新映射表。
    """
    if tokenizer_or_name is None:
        raise ValueError("Tokenizer or model_name must be provided.")

    if isinstance(tokenizer_or_name, str):
        model_tokenizer_map = {
            "gpt-4o-mini": "o200k_base",
            "gpt-4o": "o200k_base",
            "gpt-4.1-mini": "o200k_base",
            "gpt-4.1": "o200k_base",
            "gpt-3.5-turbo": "cl100k_base",
            "qwen3-30b-a3b-instruct-2507": "o200k_base",
            "qwen2.5:3b": "o200k_base",
            "QwQ-32B": "o200k_base"
        }

        if tokenizer_or_name not in model_tokenizer_map:
            raise ValueError(f"Unknown model_name '{tokenizer_or_name}', please update mapping.")

        encoding_name = model_tokenizer_map[tokenizer_or_name]
        # 调试信息：标注解析到的编码器名称（可按需保留/关闭上层日志）
        print("DEBUG: resolved to encoding", encoding_name)
        return tiktoken.get_encoding(encoding_name)
>>>>>>> ceff1659

    # --- Case: OpenAI tiktoken model name ---
    try:
        return tiktoken.encoding_for_model(tokenizer_or_name)
    except:
        pass

    # --- Case: user-defined patterns (Qwen etc.) ---
    patterns = [
        (r"^qwen3", "o200k_base"),
        # Add more patterns as needed...
    ]
    for pattern, encoding_name in patterns:
        if isinstance(tokenizer_or_name, str) and re.match(pattern, tokenizer_or_name):
            return tiktoken.get_encoding(encoding_name)

    # --- Case: fallback ---
    return tiktoken.get_encoding("o200k_base")<|MERGE_RESOLUTION|>--- conflicted
+++ resolved
@@ -121,16 +121,6 @@
 # TODO：more support for any models
 def resolve_tokenizer(tokenizer_or_name: Union[str, Any]) -> Union[tiktoken.Encoding, Any]:
     """
-    Resolve the tokenizer for a given model name or tokenizer instance.
-    """
-
-<<<<<<< HEAD
-    # --- Case: already a tokenizer object (transformers local model) ---
-    if isinstance(tokenizer_or_name, (PreTrainedTokenizer, PreTrainedTokenizerFast)):
-        return tokenizer_or_name
-=======
-def resolve_tokenizer(tokenizer_or_name: Union[str, Any]):
-    """
     解析 tokenizer：
     - 允许传入模型名字符串，根据内置映射解析到 tiktoken 的编码名；
     - 暂不支持直接传自定义 tokenizer 对象（保持与当前调用方一致）。
@@ -138,6 +128,16 @@
     """
     if tokenizer_or_name is None:
         raise ValueError("Tokenizer or model_name must be provided.")
+    
+        # --- Case: already a tokenizer object (transformers local model) ---
+    if isinstance(tokenizer_or_name, (PreTrainedTokenizer, PreTrainedTokenizerFast)):
+        return tokenizer_or_name
+
+    # --- Case: OpenAI tiktoken model name ---
+    try:
+        return tiktoken.encoding_for_model(tokenizer_or_name)
+    except:
+        pass
 
     if isinstance(tokenizer_or_name, str):
         model_tokenizer_map = {
@@ -158,22 +158,6 @@
         # 调试信息：标注解析到的编码器名称（可按需保留/关闭上层日志）
         print("DEBUG: resolved to encoding", encoding_name)
         return tiktoken.get_encoding(encoding_name)
->>>>>>> ceff1659
-
-    # --- Case: OpenAI tiktoken model name ---
-    try:
-        return tiktoken.encoding_for_model(tokenizer_or_name)
-    except:
-        pass
-
-    # --- Case: user-defined patterns (Qwen etc.) ---
-    patterns = [
-        (r"^qwen3", "o200k_base"),
-        # Add more patterns as needed...
-    ]
-    for pattern, encoding_name in patterns:
-        if isinstance(tokenizer_or_name, str) and re.match(pattern, tokenizer_or_name):
-            return tiktoken.get_encoding(encoding_name)
 
     # --- Case: fallback ---
     return tiktoken.get_encoding("o200k_base")