import os
import re
import json
from datetime import datetime
from typing import List, Dict, Optional, Any, Union

import tiktoken
import uuid
from dataclasses import dataclass, field
from transformers.tokenization_utils_fast import PreTrainedTokenizerFast
from transformers.tokenization_utils import PreTrainedTokenizer


@dataclass
class MemoryEntry:
    # 记忆条目的标准结构：
    # - id：唯一标识，默认 UUID
    # - time_stamp：字符串格式时间（建议 ISO 格式），用于人类可读展示
    # - float_time_stamp：浮点时间戳（秒），便于数值排序与过滤
    # - weekday：星期信息（如 Mon/Tue），与人类时间理解相关
    # - category/subcategory/memory_class：可选分类标签，便于细粒度检索
    # - memory：事实文本（抽取得到的最终记忆）
    # - original_memory/compressed_memory：可选原文/压缩版本，便于回溯与存证
    # - hit_time：命中次数（如检索曝光计数），可用于“温度”或“重要性”更新
    # - update_queue：离线更新时的候选队列（包含其他条目的 id 与得分）
    id: str = field(default_factory=lambda: str(uuid.uuid4()))
    time_stamp: str = field(default_factory=lambda: datetime.now().isoformat())
    float_time_stamp: float = 0
    weekday: str = ""
    category: str = ""
    subcategory: str = ""
    memory_class: str = ""
    memory: str = ""
    original_memory: str = ""
    compressed_memory: str = ""
    topic_id: Optional[int] = None
    topic_summary: str = ""
    speaker_id: str = ""
    speaker_name: str = ""
    hit_time: int = 0
    update_queue: List = field(default_factory=list)

def clean_response(response: str) -> List[Dict[str, Any]]:
    """
    清洗大模型响应：
    1. 去除外层代码块标记（```[language] ... ```）。
    2. 安全解析 JSON 内容。
    3. 若存在 "data" 键并为 list，则返回该列表；否则尝试返回解析结果（list/dict）。
    """
    pattern = r"```(?:json)?\s*([\s\S]*?)\s*```"
    match = re.search(pattern, response.strip())
    cleaned = match.group(1).strip() if match else response.strip()

    try:
        parsed = json.loads(cleaned)
    except json.JSONDecodeError as e:
        print(f"JSON decoding error: {str(e)}")
        return []

    if isinstance(parsed, dict) and "data" in parsed and isinstance(parsed["data"], list):
        return parsed["data"]

    if isinstance(parsed, list):
        return parsed

    return []

<<<<<<< HEAD
def assign_sequence_numbers_with_timestamps(extract_list):
    """
    为抽取阶段整理的分段消息打上全局的 sequence_number，并收集其时间戳与星期。
    输入格式约定：extract_list 是一个多层列表，形如 [segments] -> [segment] -> [message dict]
    每个 message dict 预期包含 "time_stamp" 与 "weekday" 字段（由 MessageNormalizer 保证）。
    返回：更新后的 extract_list、时间戳列表、星期列表（按 sequence_number 对齐）。
    """
=======
def assign_sequence_numbers_with_timestamps(extract_list, offset_ms: int = 500, topic_id_mapping: List[List[int]] = None):
    from datetime import datetime, timedelta
    from collections import defaultdict
    
>>>>>>> 290372a0
    current_index = 0
    timestamps_list = []
    weekday_list = []
    speaker_list = []
    message_refs = []
    
    for segments in extract_list:
        for seg in segments:
            for message in seg:
                session_time = message.get('session_time', '')
                message_refs.append((message, session_time))
    
    session_groups = defaultdict(list)
    for msg, sess_time in message_refs:
        session_groups[sess_time].append(msg)
    
    for sess_time, messages in session_groups.items():
        base_dt = datetime.strptime(sess_time, "%Y-%m-%d %H:%M:%S")
        for i, msg in enumerate(messages):
            offset = timedelta(milliseconds=offset_ms * i)
            new_dt = base_dt + offset
            msg['time_stamp'] = new_dt.isoformat(timespec='milliseconds')
    
    for segments in extract_list:
        for seg in segments:
            for message in seg:
                message["sequence_number"] = current_index
                timestamps_list.append(message["time_stamp"])
                weekday_list.append(message["weekday"])
                speaker_info = {
                    'speaker_id': message.get('speaker_id', 'unknown'),
                    'speaker_name': message.get('speaker_name', 'Unknown')
                }
                speaker_list.append(speaker_info)
                current_index += 1

    sequence_to_topic = {}
    if topic_id_mapping:
        for api_idx, api_call_segments in enumerate(extract_list):
            for topic_idx, topic_segment in enumerate(api_call_segments):
                tid = topic_id_mapping[api_idx][topic_idx]
                for msg in topic_segment:
                    seq = msg.get("sequence_number")
                    sequence_to_topic[seq] = tid

    return extract_list, timestamps_list, weekday_list, speaker_list, sequence_to_topic

# TODO：merge into context retriever
def save_memory_entries(memory_entries, file_path="memory_entries.json"):
    """
    将内存条目追加保存到 JSON 文件中，便于基于上下文（非向量）检索。
    若文件存在则合并写入，否则创建新文件；该函数不去重，调用方可在更高层处理。
    """
    def entry_to_dict(entry):
        return {
            "id": entry.id,
            "time_stamp": entry.time_stamp,
            "topic_id": entry.topic_id,
            "topic_summary": entry.topic_summary,
            "category": entry.category,
            "subcategory": entry.subcategory,
            "memory_class": entry.memory_class,
            "memory": entry.memory,
            "original_memory": entry.original_memory,
            "compressed_memory": entry.compressed_memory,
            "hit_time": entry.hit_time,
            "update_queue": entry.update_queue,
        }

    if os.path.exists(file_path):
        with open(file_path, "r", encoding="utf-8") as f:
            try:
                existing_data = json.load(f)
            except json.JSONDecodeError as e:
                print(f"JSON decoding error: {str(e)}")
                existing_data = []
    else:
        existing_data = []

    new_data = [entry_to_dict(e) for e in memory_entries]
    existing_data.extend(new_data)

    with open(file_path, "w", encoding="utf-8") as f:
        json.dump(existing_data, f, ensure_ascii=False, indent=2)

# TODO：more support for any models
def resolve_tokenizer(tokenizer_or_name: Union[str, Any]) -> Union[tiktoken.Encoding, Any]:
    """
    解析 tokenizer：
    - 允许传入模型名字符串，根据内置映射解析到 tiktoken 的编码名；
    - 暂不支持直接传自定义 tokenizer 对象（保持与当前调用方一致）。
    - 未知模型名会抛出异常，提示更新映射表。
    """
    if tokenizer_or_name is None:
        raise ValueError("Tokenizer or model_name must be provided.")
    
        # --- Case: already a tokenizer object (transformers local model) ---
    if isinstance(tokenizer_or_name, (PreTrainedTokenizer, PreTrainedTokenizerFast)):
        return tokenizer_or_name

    # --- Case: OpenAI tiktoken model name ---
    try:
        return tiktoken.encoding_for_model(tokenizer_or_name)
    except:
        pass

    if isinstance(tokenizer_or_name, str):
<<<<<<< HEAD
        model_tokenizer_map = {
            "gpt-4o-mini": "o200k_base",
            "gpt-4o": "o200k_base",
            "gpt-4.1-mini": "o200k_base",
            "gpt-4.1": "o200k_base",
            "gpt-3.5-turbo": "cl100k_base",
            "qwen3-30b-a3b-instruct-2507": "o200k_base",
            "qwen2.5:3b": "o200k_base",
            "QwQ-32B": "o200k_base"
        }

        if tokenizer_or_name not in model_tokenizer_map:
            raise ValueError(f"Unknown model_name '{tokenizer_or_name}', please update mapping.")

        encoding_name = model_tokenizer_map[tokenizer_or_name]
        # 调试信息：标注解析到的编码器名称（可按需保留/关闭上层日志）
        print("DEBUG: resolved to encoding", encoding_name)
        return tiktoken.get_encoding(encoding_name)

    # --- Case: fallback ---
    return tiktoken.get_encoding("o200k_base")
=======
        patterns = [
            (r"^gpt-4[o.]", "o200k_base"),      # gpt-4o* or gpt-4.*
            (r"^gpt-3\.5", "cl100k_base"),      # gpt-3.5*
            (r"^qwen3", "o200k_base"),          # qwen3*
            (r"^deepseek", "cl100k_base"),      # deepseek*
        ]
        
        for pattern, encoding_name in patterns:
            if re.match(pattern, tokenizer_or_name):
                print("DEBUG: resolved to encoding", encoding_name)
                return tiktoken.get_encoding(encoding_name)
        
        raise ValueError(f"Unknown model_name '{tokenizer_or_name}'")
    
    raise TypeError(f"Unsupported tokenizer type: {type(tokenizer_or_name)}")


def convert_extraction_results_to_memory_entries(
    extracted_results: List[Optional[Dict]],
    timestamps_list: List,
    weekday_list: List,
    speaker_list: List = None,
    topic_id_map: Dict[int, int] = None,
    max_source_ids: List[int] = None, 
    logger = None
) -> List[MemoryEntry]:
    """
    Convert extraction results to MemoryEntry objects.

    Args:
        extracted_results: Results from meta_text_extract, each containing cleaned_result
        timestamps_list: List of timestamps indexed by sequence_number
        weekday_list: List of weekdays indexed by sequence_number
        speaker_list: List of speaker information
        topic_id_map: Optional mapping of sequence_number -> topic_id (preferred)
        logger: Optional logger for debug info

    Returns:
        List of MemoryEntry objects with assigned topic_id and timestamps
    """
    memory_entries = []

    extracted_memory_entry = [
        item["cleaned_result"]
        for item in extracted_results
        if item and item.get("cleaned_result")
    ]

    for batch_idx, topic_memory in enumerate(extracted_memory_entry):
        if not topic_memory:
            continue
        
        max_valid_sid = max_source_ids[batch_idx] if max_source_ids and batch_idx < len(max_source_ids) else None
        
        for topic_idx, fact_list in enumerate(topic_memory):
            if not isinstance(fact_list, list):
                fact_list = [fact_list]

            for fact_entry in fact_list:
                original_sid = int(fact_entry.get("source_id", 0))
                sid = original_sid
                
                if max_valid_sid is not None and sid > max_valid_sid:
                    sid = max_valid_sid  
                    if logger:
                        logger.warning(
                            f"LLM returned invalid source_id={original_sid} "
                            f"(valid range: [0, {max_valid_sid}]) in batch {batch_idx}. "
                            f"Auto-corrected to source_id={sid}. "
                            f"Fact: {fact_entry.get('fact', '')[:100]}..."
                        )
                
                seq_candidate = sid * 2
                
                if seq_candidate not in topic_id_map:
                    if logger:
                        logger.error(
                            f"sequence {seq_candidate} (from corrected source_id={sid}) "
                            f"not found in topic_id_map. "
                            f"Available range: {min(topic_id_map.keys())}-{max(topic_id_map.keys())}. "
                            f"Skipping this fact."
                        )
                    continue
                
                resolved_topic_id = topic_id_map[seq_candidate]
                
                mem_obj = _create_memory_entry_from_fact(
                    fact_entry,
                    timestamps_list,
                    weekday_list,
                    speaker_list,
                    topic_id=resolved_topic_id,
                    topic_summary="",
                    logger=logger,
                )

                if mem_obj:
                    memory_entries.append(mem_obj)

    return memory_entries


def _create_memory_entry_from_fact(
    fact_entry: Dict,
    timestamps_list: List,
    weekday_list: List,
    speaker_list: List = None,
    topic_id: int = None,  
    topic_summary: str = "",
    logger = None
) -> Optional[MemoryEntry]:
    """
    Helper function to create a MemoryEntry from a fact entry.
    
    Args:
        fact_entry: Dict containing source_id and fact
        timestamps_list: List of timestamps indexed by sequence_number
        weekday_list: List of weekdays indexed by sequence_number
        speaker_list: List of speaker information
        topic_id: Topic ID for this memory entry
        topic_summary: Topic summary for this memory entry (reserved for future use)
        logger: Optional logger for warnings
        
    Returns:
        MemoryEntry object or None if creation fails
    """
    source_id = int(fact_entry.get("source_id", 0))
    sequence_n = source_id * 2

    try:
        time_stamp = timestamps_list[sequence_n]
        
        if not isinstance(time_stamp, float):
            from datetime import datetime
            float_time_stamp = datetime.fromisoformat(time_stamp).timestamp()
        else:
            float_time_stamp = time_stamp
            
        weekday = weekday_list[sequence_n]
        speaker_info = speaker_list[sequence_n]
        speaker_id = speaker_info.get('speaker_id', 'unknown')
        speaker_name = speaker_info.get('speaker_name', 'Unknown')
        
    except (IndexError, TypeError, ValueError) as e:
        if logger:
            logger.warning(
                f"Error getting timestamp for sequence {sequence_n}: {e}"
            )
        time_stamp = None
        float_time_stamp = None
        weekday = None
        speaker_id = 'unknown'
        speaker_name = 'Unknown'
    
    mem_obj = MemoryEntry(
        time_stamp=time_stamp,
        float_time_stamp=float_time_stamp,
        weekday=weekday,
        memory=fact_entry.get("fact", ""),
        speaker_id=speaker_id,
        speaker_name=speaker_name,
        topic_id=topic_id,
        topic_summary=topic_summary,
    )
    
    return mem_obj
>>>>>>> 290372a0
<|MERGE_RESOLUTION|>--- conflicted
+++ resolved
@@ -33,12 +33,12 @@
     memory: str = ""
     original_memory: str = ""
     compressed_memory: str = ""
-    topic_id: Optional[int] = None
-    topic_summary: str = ""
+    hit_time: int = 0
+    update_queue: List = field(default_factory=list)
     speaker_id: str = ""
     speaker_name: str = ""
-    hit_time: int = 0
-    update_queue: List = field(default_factory=list)
+    topic_id: int = 0
+    topic_summary: str = ""
 
 def clean_response(response: str) -> List[Dict[str, Any]]:
     """
@@ -65,26 +65,21 @@
 
     return []
 
-<<<<<<< HEAD
-def assign_sequence_numbers_with_timestamps(extract_list):
+def assign_sequence_numbers_with_timestamps(extract_list, offset_ms: int = 500, topic_id_mapping: List[List[int]] = None):
+    from datetime import datetime, timedelta
+    from collections import defaultdict
+    
     """
     为抽取阶段整理的分段消息打上全局的 sequence_number，并收集其时间戳与星期。
     输入格式约定：extract_list 是一个多层列表，形如 [segments] -> [segment] -> [message dict]
     每个 message dict 预期包含 "time_stamp" 与 "weekday" 字段（由 MessageNormalizer 保证）。
     返回：更新后的 extract_list、时间戳列表、星期列表（按 sequence_number 对齐）。
     """
-=======
-def assign_sequence_numbers_with_timestamps(extract_list, offset_ms: int = 500, topic_id_mapping: List[List[int]] = None):
-    from datetime import datetime, timedelta
-    from collections import defaultdict
-    
->>>>>>> 290372a0
     current_index = 0
     timestamps_list = []
     weekday_list = []
     speaker_list = []
     message_refs = []
-    
     for segments in extract_list:
         for seg in segments:
             for message in seg:
@@ -136,8 +131,6 @@
         return {
             "id": entry.id,
             "time_stamp": entry.time_stamp,
-            "topic_id": entry.topic_id,
-            "topic_summary": entry.topic_summary,
             "category": entry.category,
             "subcategory": entry.subcategory,
             "memory_class": entry.memory_class,
@@ -175,10 +168,10 @@
     if tokenizer_or_name is None:
         raise ValueError("Tokenizer or model_name must be provided.")
     
-        # --- Case: already a tokenizer object (transformers local model) ---
+    # --- Case: already a tokenizer object (transformers local model) ---
     if isinstance(tokenizer_or_name, (PreTrainedTokenizer, PreTrainedTokenizerFast)):
         return tokenizer_or_name
-
+    
     # --- Case: OpenAI tiktoken model name ---
     try:
         return tiktoken.encoding_for_model(tokenizer_or_name)
@@ -186,7 +179,6 @@
         pass
 
     if isinstance(tokenizer_or_name, str):
-<<<<<<< HEAD
         model_tokenizer_map = {
             "gpt-4o-mini": "o200k_base",
             "gpt-4o": "o200k_base",
@@ -206,23 +198,6 @@
         print("DEBUG: resolved to encoding", encoding_name)
         return tiktoken.get_encoding(encoding_name)
 
-    # --- Case: fallback ---
-    return tiktoken.get_encoding("o200k_base")
-=======
-        patterns = [
-            (r"^gpt-4[o.]", "o200k_base"),      # gpt-4o* or gpt-4.*
-            (r"^gpt-3\.5", "cl100k_base"),      # gpt-3.5*
-            (r"^qwen3", "o200k_base"),          # qwen3*
-            (r"^deepseek", "cl100k_base"),      # deepseek*
-        ]
-        
-        for pattern, encoding_name in patterns:
-            if re.match(pattern, tokenizer_or_name):
-                print("DEBUG: resolved to encoding", encoding_name)
-                return tiktoken.get_encoding(encoding_name)
-        
-        raise ValueError(f"Unknown model_name '{tokenizer_or_name}'")
-    
     raise TypeError(f"Unsupported tokenizer type: {type(tokenizer_or_name)}")
 
 
@@ -233,7 +208,8 @@
     speaker_list: List = None,
     topic_id_map: Dict[int, int] = None,
     max_source_ids: List[int] = None, 
-    logger = None
+    logger = None,
+    call_id: str = None
 ) -> List[MemoryEntry]:
     """
     Convert extraction results to MemoryEntry objects.
@@ -256,7 +232,10 @@
         for item in extracted_results
         if item and item.get("cleaned_result")
     ]
-
+    if logger:
+        logger.info(f"[{call_id}] Extracted {len(extracted_memory_entry)} memory entries")
+        logger.debug(f"[{call_id}] Extracted memory entry sample: {json.dumps(extracted_memory_entry)}")
+    # 7) 组装 MemoryEntry：将事实绑定时间戳/星期，以便后续检索/更新
     for batch_idx, topic_memory in enumerate(extracted_memory_entry):
         if not topic_memory:
             continue
@@ -374,5 +353,4 @@
         topic_summary=topic_summary,
     )
     
-    return mem_obj
->>>>>>> 290372a0
+    return mem_obj