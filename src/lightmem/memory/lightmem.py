import uuid
import re
import copy
import concurrent
import logging
import json
import threading
from datetime import datetime, timedelta
from typing import Any, Dict, Optional, List, Tuple
from pydantic import ValidationError
from lightmem.configs.base import BaseMemoryConfigs
from lightmem.factory.pre_compressor.factory import PreCompressorFactory
from lightmem.factory.topic_segmenter.factory import TopicSegmenterFactory
from lightmem.factory.memory_manager.factory import MemoryManagerFactory
from lightmem.factory.text_embedder.factory import TextEmbedderFactory
from lightmem.factory.retriever.contextretriever.factory import ContextRetrieverFactory
from lightmem.factory.retriever.embeddingretriever.factory import EmbeddingRetrieverFactory
from lightmem.factory.memory_buffer.sensory_memory import SenMemBufferManager
from lightmem.factory.memory_buffer.short_term_memory import ShortMemBufferManager
from lightmem.memory.utils import MemoryEntry, assign_sequence_numbers_with_timestamps, save_memory_entries
from lightmem.memory.prompts import METADATA_GENERATE_PROMPT, UPDATE_PROMPT
from lightmem.configs.logging.utils import get_logger
from concurrent.futures import ThreadPoolExecutor  # 使用显式导入，避免静态检查器无法解析 concurrent.futures
from dateutil import parser # 需要 pip install python-dateutil

# 说明：
# 本模块实现 LightMemory 对话记忆系统的核心流程，包括：
# - 消息规范化（时间戳标准化、会话粒度时间序列的生成）
# - 可选的预压缩（降低冗余 token，减少后续处理成本）
# - 主题分段（将连续对话切分为语义一致的片段）与感觉记忆缓存管理
# - 短期记忆触发抽取（基于策略/阈值将片段汇总为候选事实）
# - 元数据/事实抽取（调用大模型总结事实）
# - 记忆条目生成与入库（向量检索库 / 文件存储）
# - 离线更新（构建更新队列并进行增量更新或冲突删除）
# - 检索（基于查询返回格式化的记忆文本）
#
# 注意：严格不修改任何已有字符串字面量内容；仅添加中文注释，保证行为不变。


class MessageNormalizer:
    """
    消息标准化工具：
    - 输入可以是 dict 或 list[dict]，每条消息要求包含会话级的 "time_stamp"（原始字符串时间，如 "2023/05/20 (Sat) 00:44"）
    - 内部会将同一会话下的消息按固定偏移（offset_ms）依次递增，生成严格递增的 ISO 格式时间戳
    - 同时保留原始会话时间到 "session_time" 字段，记录星期到 "weekday"
    - 该处理有利于后续基于时间顺序的抽取与检索
    """

    # 支持的会话级时间戳格式正则：例如 "2023/05/20 (Sat) 00:44" 或以 "-" 分隔；秒数可选
    _SESSION_RE = re.compile(
        r'(?P<date>\d{4}[/-]\d{1,2}[/-]\d{1,2})\s*\((?P<weekday>[^)]+)\)\s*(?P<time>\d{1,2}:\d{2}(?::\d{2})?)'
    )

    def __init__(self, offset_ms: int = 1000):
        # 记录同一个原始 session 时间字符串下，最后一次赋值的具体时间戳，便于为下一条消息递增
        self.last_timestamp_map: Dict[str, datetime] = {}
        # 每条消息之间的时间偏移，默认 1000ms；可避免同一会话消息出现相同时间
        self.offset = timedelta(milliseconds=offset_ms)

    def _parse_session_timestamp(self, raw_ts: str) -> Tuple[datetime, str]:
        """
        Parse timestamp using dateutil for maximum compatibility.
        Supports:
        - "2023/05/20 (Sat) 00:44"
        - "1:56 pm on 8 May, 2023"
        - "May 8th 2023"
        - ISO format, etc.
        """
        # 1. 优先尝试保留你的正则逻辑（为了性能和精确提取 weekday）
        # 虽然 dateutil 也能解，但在已有严格格式的情况下，正则通常比猜测更快。
        m = self._SESSION_RE.search(raw_ts)
        if m:
            date_str = m.group('date').replace('-', '/')
            time_str = m.group('time')
            weekday = m.group('weekday')
            fmt = "%Y/%m/%d %H:%M:%S" if time_str.count(':') == 2 else "%Y/%m/%d %H:%M"
            base_dt = datetime.strptime(f"{date_str} {time_str}", fmt)
            return base_dt, weekday

        try:
            dt = datetime.fromisoformat(raw_ts)
            return dt, dt.strftime("%a")
<<<<<<< HEAD
        except Exception as e:
            raise ValueError(f"{str(e)}: Failed to parse session time format: '{raw_ts}'. Expected something like '2023/05/20 (Sat) 00:44'")
=======
        except Exception:
            pass

        # 2. 通用回退方案：使用 dateutil
        try:
            # fuzzy=True 允许它忽略日期字符串中的未知干扰词（比如 "on" 有时即使不处理也能过，但在 strict 模式下可能报错）
            # parser.parse 会自动处理 "pm", "May", ",", "8th" 等复杂情况
            dt = parser.parse(raw_ts, fuzzy=True)
            
            # 自动计算星期几
            return dt, dt.strftime("%a")
            
        except (ValueError, TypeError):
            raise ValueError(f"Failed to parse session time format: '{raw_ts}'. Expected something like '2023/05/20 (Sat) 00:44'")
>>>>>>> ceff1659

    def normalize_messages(self, messages: Any) -> List[Dict[str, Any]]:
        """
        Accepts str / dict / list[dict]:
          - If str -> treated as a single user message (if 'time_stamp' is required, use dict form)
          - If dict -> single message
          - If list -> multiple messages (each must be a dict and contain 'time_stamp')
        Returns: List[Dict] (each item is a copied and enriched message)
        """
        # 将输入统一为列表形式，并严格校验每项必须包含会话级时间戳字段
        # Normalize input into a list
        if isinstance(messages, dict):
            messages_list = [messages]
        elif isinstance(messages, list):
            messages_list = messages
        elif isinstance(messages, str):
            raise ValueError("Please provide messages as dict or list[dict], and ensure each dict contains a 'time_stamp' field (session-level).")
        else:
            raise ValueError("messages must be dict or list[dict] (or str, but not recommended).")

        enriched_list: List[Dict[str, Any]] = []

        for msg in messages_list:
            if not isinstance(msg, dict):
                raise ValueError("Each item in messages list must be a dict.")
            raw_ts = msg.get("time_stamp")
            if not raw_ts:
                raise ValueError("Each message should contain a 'time_stamp' field (e.g., '2023/05/20 (Sat) 00:44').")

            # 解析会话基准时间与星期标记
            base_dt, weekday = self._parse_session_timestamp(raw_ts)

            # Maintain incrementing time based on raw_ts as session key
            # 使用原始会话时间字符串作为 key，在同一会话下让后续消息以固定 offset 递增
            last_dt = self.last_timestamp_map.get(raw_ts)
            if last_dt is None:
                new_dt = base_dt
            else:
                new_dt = last_dt + self.offset

            self.last_timestamp_map[raw_ts] = new_dt

            enriched = copy.deepcopy(msg)
            # 保留原始会话时间与星期信息，并将 time_stamp 规范为 ISO 字符串（毫秒精度）
            enriched["session_time"] = raw_ts  # '2023/05/20 (Sat) 02:21'
            enriched["time_stamp"] = new_dt.isoformat(timespec="milliseconds")  # 2023-05-20T02:21:00.000
            enriched["weekday"] = weekday  # Sat

            enriched_list.append(enriched)

        return enriched_list


class LightMemory:
    def __init__(self, config: BaseMemoryConfigs = BaseMemoryConfigs()):
        # LightMemory 主类：负责从原始对话消息构建结构化记忆、入库与检索。
        # 初始化阶段会按配置构建各个子模块（预压缩、主题分段、记忆管理、嵌入、检索器等）。
        """
        Initialize a LightMemory instance.

        This constructor initializes various memory-related components based on the provided configuration (`config`), 
        including the memory manager, optional pre-compressor, optional topic segmenter, text embedder, 
        and retrievers based on the configured strategies.

        This design supports flexible extension of the memory system, making it easy to integrate 
        different processing and retrieval capabilities.

        Args:
            config (BaseMemoryConfigs): The configuration object for the memory system, 
                containing initialization parameters for all submodules.

        Components initialized:
            - compressor (optional): Pre-compression model if pre_compress=True
            - segmenter (optional): Topic segmentation model if topic_segment=True
            - manager: Memory management model for metadata generation and text summarization
            - text_embedder (optional): Text embedding model if index_strategy is 'embedding' or 'hybrid'
            - context_retriever (optional): Context-based retriever if retrieve_strategy is 'context' or 'hybrid'
            - embedding_retriever (optional): Embedding-based retriever if retrieve_strategy is 'embedding' or 'hybrid'
            - graph (optional): Graph memory store if graph_mem is enabled

        Note:
            - Multimodal embedder initialization is currently commented out
            - Graph memory initialization is conditional on graph_mem configuration
        """
        if config.logging is not None:
            config.logging.apply()
        
        self.logger = get_logger("LightMemory")
        self.logger.info("Initializing LightMemory with provided configuration")
        
        self.config = config

        self.allowed_roles=self.get_roles(self.config.messages_use or 'user_only')  # 确保传入非 None，默认优先抽取用户侧

        if self.config.pre_compress:
            self.logger.info("Initializing pre-compressor")
            # 预压缩器：减少输入 token，提升后续分段与抽取效率
            assert self.config.pre_compressor is not None, "pre_compressor config should not be None when pre_compress=True"
            self.compressor = PreCompressorFactory.from_config(self.config.pre_compressor)  # type: ignore[arg-type]
        if self.config.topic_segment:
            self.logger.info("Initializing topic segmenter")
            # 主题分段器：对连续消息进行语义切分；感觉记忆缓冲用于积攒与触发切分
            assert self.config.topic_segmenter is not None, "topic_segmenter config should not be None when topic_segment=True"
            assert self.config.precomp_topic_shared is not None, "precomp_topic_shared should not be None when topic_segment=True"
            self.segmenter = TopicSegmenterFactory.from_config(self.config.topic_segmenter, self.config.precomp_topic_shared, self.compressor)  # type: ignore[arg-type]
            self.senmem_buffer_manager = SenMemBufferManager(max_tokens=self.segmenter.buffer_len, tokenizer=self.segmenter.tokenizer)
        self.logger.info("Initializing memory manager")
        # 记忆管理器：调用大模型进行元数据生成与更新决策
        self.manager = MemoryManagerFactory.from_config(self.config.memory_manager)
        # 短期记忆缓冲：聚合分段结果并根据策略触发抽取
        self.shortmem_buffer_manager = ShortMemBufferManager(max_tokens = 1024, tokenizer=getattr(self.manager, "tokenizer", self.manager.config.model))
        if self.config.index_strategy == 'embedding' or self.config.index_strategy == 'hybrid':
            self.logger.info("Initializing text embedder")
            # 文本嵌入器：为记忆或查询生成向量表示
            assert self.config.text_embedder is not None, "text_embedder config should not be None when index_strategy includes 'embedding'"
            self.text_embedder = TextEmbedderFactory.from_config(self.config.text_embedder)  # type: ignore[arg-type]
        # if self.config.multimodal_embedder:
        if self.config.retrieve_strategy in ["context", "hybrid"]:
            self.logger.info("Initializing context retriever")
            # 基于上下文的检索器（例如从文件中召回）
            assert self.config.context_retriever is not None, "context_retriever config should not be None when retrieve_strategy includes 'context'"
            self.context_retriever = ContextRetrieverFactory.from_config(self.config.context_retriever)  # type: ignore[arg-type]
        if self.config.retrieve_strategy in ["embedding", "hybrid"]:
            self.logger.info("Initializing embedding retriever")
            # 向量检索器（如 Qdrant）：负责插入、搜索、更新、删除
            assert self.config.embedding_retriever is not None, "embedding_retriever config should not be None when retrieve_strategy includes 'embedding'"
            self.embedding_retriever = EmbeddingRetrieverFactory.from_config(self.config.embedding_retriever)  # type: ignore[arg-type]
        if self.config.graph_mem:
            from .graph import GraphMem
            self.logger.info("Initializing graph memory")
            # 图记忆（可选）：用于结构化存储实体与关系
            # GraphMem 支持可选配置入参
            self.graph = GraphMem(self.config.graph_mem)
        self.logger.info("LightMemory initialization completed successfully")

    @classmethod
    def from_config(cls, config: Dict[str,Any]):
        try:
            configs = BaseMemoryConfigs(**config)
        except ValidationError as e:
            print(f"Configuration validation error: {e}")
            raise
        return cls(configs)
    
    
    def add_memory(
        self,
        messages,
        *,
        force_segment: bool = False, 
        force_extract: bool = False
    ):
        """
        Add new memory entries from message history.

        This method serves as the main pipeline for constructing new memory units from 
        incoming messages. It performs message normalization, optional pre-compression,
        segmentation, and knowledge extraction to produce structured memory entries.

        The process is as follows:
          1. Normalize input messages with standardized timestamps and session tracking.
          2. Optionally compress messages using the pre-defined compression model (if enabled).
          3. If topic segmentation is enabled, split messages into coherent segments and add them to the sentence-level buffer.
          4. Trigger memory extraction based on configured thresholds or forced flags.
          5. Optionally perform metadata summarization using an external model if enabled.
          6. Convert extracted results into `MemoryEntry` objects and update memory storage
             (either in online or offline mode depending on configuration).

        Args:
            messages (dict or List[dict]): Input message(s) to process.
            force_segment (bool, optional): If True, forces segmentation regardless of buffer conditions.
            force_extract (bool, optional): If True, forces memory extraction even if thresholds are not met.

        Returns:
            dict: A dictionary containing the intermediate results of the memory addition pipeline.
                  Typically includes:
                    - `"add_input_prompt"`: List of input prompts used for metadata generation (if enabled)
                    - `"add_output_prompt"`: Corresponding output results from metadata generation
                    - `"api_call_nums"`: Number of API calls made for extraction/summarization
                    - (In early termination cases) A segmentation result dict with keys such as
                      `"triggered"`, `"cut_index"`, `"boundaries"`, and `"emitted_messages"`

        Notes:
            - If `self.config.pre_compress` is True, messages will first be token-compressed before segmentation.
            - If `self.config.topic_segment` is disabled, the function returns early with segmentation info only.
            - Memory extraction results are wrapped into `MemoryEntry` objects containing timestamps,
              weekdays, and extracted factual content.
            - Depending on `self.config.update`, the function triggers either online or offline memory updates.
        """
        # 注意：该函数是构建记忆流水线的入口。除返回结果字典外，真正的记忆条目会在离线/在线更新阶段入库。
        call_id = f"add_memory_{datetime.now().strftime('%Y%m%d_%H%M%S_%f')}"
        self.logger.info(f"========== START {call_id} ==========")
        self.logger.info(f"force_segment={force_segment}, force_extract={force_extract}")
        result = {
            "add_input_prompt": [],
            "add_output_prompt": [],
            "api_call_nums": 0
        }
        self.logger.debug(f"[{call_id}] Raw input type: {type(messages)}")
        if isinstance(messages, list):
            self.logger.debug(f"[{call_id}] Raw input sample: {json.dumps(messages)}")
        # 1) 规范化消息，确保时间戳有序、星期与 session 信息齐全
        normalizer = MessageNormalizer(offset_ms=500)
        msgs = normalizer.normalize_messages(messages)
        self.logger.debug(f"[{call_id}] Normalized messages sample: {json.dumps(msgs)}")
        # 2) 可选预压缩：优先使用可用的 tokenizer
        if self.config.pre_compress:
            if hasattr(self.compressor, "tokenizer") and self.compressor.tokenizer is not None:
                args = (msgs, self.compressor.tokenizer)
            elif self.config.topic_segment and hasattr(self.segmenter, "tokenizer") and self.segmenter.tokenizer is not None:
                args = (msgs, self.segmenter.tokenizer)
            else:
                args = (msgs,)
            # fixed: empty 'content' in the 'messages' of 'compress(*args)'
            compressed_messages = self.compressor.compress(*args)
            cfg = getattr(self.compressor, "config", None)
            target_rate = None
            if cfg is not None:
                if hasattr(cfg, 'entropy_config') and isinstance(cfg.entropy_config, dict):
                    target_rate = cfg.entropy_config.get('compress_rate')
                elif hasattr(cfg, 'compress_config') and isinstance(cfg.compress_config, dict):
                    target_rate = cfg.compress_config.get('rate')
            self.logger.info(f"[{call_id}] Target compression rate: {target_rate}")
            self.logger.debug(f"[{call_id}] Compressed messages sample: {json.dumps(compressed_messages)}")
        else:
            compressed_messages = msgs
            self.logger.info(f"[{call_id}] Pre-compression disabled, using normalized messages")
        
        # 3) 若关闭分段，则直接返回规范化后的片段信息（早退）
        if not self.config.topic_segment:
            # TODO:
            self.logger.info(f"[{call_id}] Topic segmentation disabled, returning emitted messages")
            return {
                "triggered": True,
                "cut_index": len(msgs),
                "boundaries": [0, len(msgs)],
                "emitted_messages": msgs,
                "carryover_size": 0,
            }

        # 4) 感觉记忆缓冲：接收消息+分段器/嵌入器，返回片段列表
        all_segments = self.senmem_buffer_manager.add_messages(compressed_messages, self.segmenter, self.text_embedder, self.allowed_roles)

        if force_segment:
            # 强制切分：通常用于会话末尾强制落盘
            all_segments = self.senmem_buffer_manager.cut_with_segmenter(self.segmenter, self.text_embedder, self.allowed_roles, force_segment)
        
        if not all_segments:
            self.logger.debug(f"[{call_id}] No segments generated, returning empty result")
            return result # TODO

        self.logger.info(f"[{call_id}] Generated {len(all_segments)} segments")
        self.logger.debug(f"[{call_id}] Segments sample: {json.dumps(all_segments)}")

        # 5) 短期记忆缓冲：根据策略/阈值触发抽取，将片段汇总成序列化的消息集合
        extract_trigger_num, extract_list = self.shortmem_buffer_manager.add_segments(
            all_segments,
            self.allowed_roles,  # 确保传入非 None，默认优先抽取用户侧
            force_extract,
        )

        if extract_trigger_num == 0:
            self.logger.debug(f"[{call_id}] Extraction not triggered, returning result")
            return result # TODO 
        
        self.logger.info(f"[{call_id}] Extraction triggered {extract_trigger_num} times, extract_list length: {len(extract_list)}")
        # 为抽取消息标注全局序号（sequence_number），并收集其时间戳与星期
        extract_list, timestamps_list, weekday_list = assign_sequence_numbers_with_timestamps(extract_list)
        self.logger.info(f"[{call_id}] Assigned timestamps to {len(extract_list)} items")
        self.logger.debug(f"[{call_id}] Timestamps sample: {timestamps_list}")
        self.logger.debug(f"[{call_id}] Weekdays sample: {weekday_list}")
        self.logger.debug(f"[{call_id}] Extract list sample: {json.dumps(extract_list)}")

        # 6) 元数据/事实抽取：调用大模型对抽取片段进行事实级汇总
        if self.config.metadata_generate and self.config.text_summary:
            self.logger.info(f"[{call_id}] Starting metadata generation")
            extracted_results = self.manager.meta_text_extract(METADATA_GENERATE_PROMPT, extract_list, self.allowed_roles)
            for item in extracted_results:
                if item is not None:
                    result["add_input_prompt"].append(item["input_prompt"])
                    result["add_output_prompt"].append(item["output_prompt"])
                    result["api_call_nums"] += 1
            self.logger.info(f"[{call_id}] Metadata generation completed with {result['api_call_nums']} API calls")
            extracted_memory_entry = [item["cleaned_result"] for item in extracted_results if item]
            self.logger.info(f"[{call_id}] Extracted {len(extracted_memory_entry)} memory entries")
            self.logger.debug(f"[{call_id}] Extracted memory entry sample: {json.dumps(extracted_memory_entry)}")
        # 7) 组装 MemoryEntry：将事实绑定时间戳/星期，以便后续检索/更新
        memory_entries = []
        for topic_memory in extracted_memory_entry:
            if not topic_memory:
                continue
            for entry in topic_memory:
                # 设置安全默认值，防止后续未赋值引用
                now_dt = datetime.now()
                time_stamp: str = now_dt.isoformat(timespec="seconds")
                float_time_stamp: float = now_dt.timestamp()
                weekday: str = now_dt.strftime("%a")

                sequence_n = entry.get("source_id")
                try:
                    # 校验 source_id 的合法性
                    # 如果 sequence_n 是字符串且可以转换为整数，则继续处理
                    if isinstance(sequence_n, str) and sequence_n.isdigit():
                        sequence_n = int(sequence_n)

                    if sequence_n is None or not isinstance(sequence_n, int):
                        raise TypeError(f"Invalid source_id: {sequence_n}")
                    
                    # 如果 source_id 超出范围，抛出异常

                    # 从已对齐的列表中读取时间与星期
                    ts_value = timestamps_list[sequence_n]
                    wd_value = weekday_list[sequence_n]

                    if isinstance(ts_value, (int, float)):
                        # 若为浮点时间戳，转换回人类可读并记录双格式
                        float_time_stamp = float(ts_value)
                        time_stamp = datetime.fromtimestamp(float_time_stamp).isoformat(timespec="seconds")
                    elif isinstance(ts_value, str):
                        # 预期为 ISO 字符串
                        time_stamp = ts_value
                        try:
                            float_time_stamp = datetime.fromisoformat(time_stamp).timestamp()
                        except Exception:
                            # 兼容非严格 ISO 字符串
                            float_time_stamp = now_dt.timestamp()
                    else:
                        # 未知类型，回退到当前时间
                        time_stamp = now_dt.isoformat(timespec="seconds")
                        float_time_stamp = now_dt.timestamp()

                    weekday = str(wd_value) if wd_value is not None else weekday
                except (IndexError, TypeError) as e:
                    # 回退到默认时间，并记录告警但不中断流程
                    self.logger.warning(f"[{call_id}] Error getting timestamp for sequence {sequence_n}: {e}; fallback to now()")

                mem_obj = MemoryEntry(
                    time_stamp=time_stamp,
                    float_time_stamp=float_time_stamp,
                    weekday=weekday,
                    memory=entry.get("fact", ""),
                    # original_memory=entry.get("original_fact", ""),  # TODO
                    # compressed_memory=""  # TODO
                )
                memory_entries.append(mem_obj)

        self.logger.info(f"[{call_id}] Created {len(memory_entries)} MemoryEntry objects")
        for i, mem in enumerate(memory_entries):
            self.logger.debug(f"[{call_id}] MemoryEntry[{i}]: time={mem.time_stamp}, weekday={mem.weekday}, memory={mem.memory}")

        # 8) 入库：支持 online/offline 两种写入策略（默认 offline）
        if self.config.update == "online":
            self.online_update(memory_entries)
        elif self.config.update == "offline":
            self.offline_update(memory_entries)
        
        return result

    def online_update(self, memory_list: List):
        return None

    def offline_update(self, memory_list: List, construct_update_queue_trigger: bool = False, offline_update_trigger: bool = False):
        # 离线更新：
        # - embedding/hybrid 策略下，将记忆转向量并插入向量数据库；
        # - context/hybrid 策略下，将记忆落到文件以便上下文检索；
        # - 可选：构建更新队列、执行基于相似度与时间的批量更新/删除。
        call_id = f"offline_update_{datetime.now().strftime('%Y%m%d_%H%M%S_%f')}"
        self.logger.info(f"========== START {call_id} ==========")
        self.logger.info(f"[{call_id}] Received {len(memory_list)} memory entries")
        self.logger.info(f"[{call_id}] construct_update_queue_trigger={construct_update_queue_trigger}, offline_update_trigger={offline_update_trigger}")

        if self.config.index_strategy in ["context", "hybrid"]:
            self.logger.info(f"[{call_id}] Saving memory entries to file (strategy: {self.config.index_strategy})")
            save_memory_entries(memory_list, "memory_entries.json")

        if self.config.index_strategy in ["embedding", "hybrid"]:
            inserted_count = 0
            self.logger.info(f"[{call_id}] Starting embedding and insertion to vector database")
            for mem_obj in memory_list:
                # 生成向量，分配唯一 id（若冲突则重试），组装 payload 并插入
                embedding_vector = self.text_embedder.embed(mem_obj.memory)
                ids = mem_obj.id
                while self.embedding_retriever.exists(ids):
                    ids = str(uuid.uuid4())
                    mem_obj.id = ids
                payload = {
                    "time_stamp": mem_obj.time_stamp,
                    "float_time_stamp": mem_obj.float_time_stamp,
                    "weekday": mem_obj.weekday,
                    "category": mem_obj.category,
                    "subcategory": mem_obj.subcategory,
                    "memory_class": mem_obj.memory_class,
                    "memory": mem_obj.memory,
                    "original_memory": mem_obj.original_memory,
                    "compressed_memory": mem_obj.compressed_memory,
                }
                self.embedding_retriever.insert(
                    vectors = [embedding_vector],
                    payloads = [payload],
                    ids = [ids],
                )
                inserted_count += 1

            self.logger.info(f"[{call_id}] Successfully inserted {inserted_count} entries to vector database")
            if construct_update_queue_trigger:
                self.logger.info(f"[{call_id}] Triggering update queue construction")
                self.construct_update_queue_all_entries(
                    top_k=20,
                    keep_top_n=10
                )
            
            if offline_update_trigger:
                self.logger.info(f"[{call_id}] Triggering offline update for all entries")
                self.offline_update_all_entries(
                    score_threshold = 0.8
                )

    def construct_update_queue_all_entries(self, top_k: int = 20, keep_top_n: int = 10, max_workers: int = 8):

        """
        Offline update all entries in parallel using multithreading.
        Each entry updates its own update_queue based on entries with earlier timestamps.

        Args:
            top_k (int): Number of nearest neighbors to consider for each entry.
            keep_top_n (int): Number of top entries to keep in update_queue.
            max_workers (int): Maximum number of threads to use.
        """
        # 依据当前库中所有向量，为每条记录搜集其“历史上最相似”的候选，形成 update_queue，
        # 以便后续执行跨时间的合并更新或冲突删除。
        call_id = f"construct_queue_{datetime.now().strftime('%Y%m%d_%H%M%S_%f')}"
        self.logger.info(f"========== START {call_id} ==========")
        self.logger.info(f"[{call_id}] Parameters: top_k={top_k}, keep_top_n={keep_top_n}, max_workers={max_workers}")
        all_entries = self.embedding_retriever.get_all()
        self.logger.info(f"[{call_id}] Retrieved {len(all_entries)} entries from vector database")
        if not all_entries:
            self.logger.warning(f"[{call_id}] No entries found in database, skipping queue construction")
            self.logger.info(f"========== END {call_id} ==========")
            return
        updated_count = 0
        skipped_count = 0
        nonempty_queue_count = 0
        empty_queue_count = 0
        lock = threading.Lock()
        write_lock = threading.Lock()
        def _update_queue_construction(entry):
            nonlocal updated_count, skipped_count, nonempty_queue_count, empty_queue_count
            eid = entry["id"]
            payload = entry["payload"]
            vec = entry.get("vector")
            ts = payload.get("float_time_stamp", None)
            
            if vec is None or ts is None:
                self.logger.debug(f"[{call_id}] Skipping entry {eid}: missing vector={vec is None}, float_time_stamp={ts is None} ({ts})")
                with lock:
                    skipped_count += 1
                return

            # 只检索时间不晚于本条的候选（防止“未来”信息回流）
            hits = self.embedding_retriever.search(
                query_vector=vec,
                limit=top_k,
                filters={"float_time_stamp": {"lte": ts}}
            )

            candidates = []
            for h in hits:
                hid = h["id"]
                if hid == eid:
                    continue
                candidates.append({"id": hid, "score": h.get("score")})

            candidates.sort(key=lambda x: x["score"], reverse=True)
            update_queue = candidates[:keep_top_n]

            new_payload = dict(payload)
            new_payload["update_queue"] = update_queue

            if update_queue:
                with lock:
                    nonempty_queue_count += 1
                self.logger.debug(f"[{call_id}] Entry {eid} update_queue length={len(update_queue)} top_candidates=" + str(update_queue[:3]))
            else:
                with lock:
                    empty_queue_count += 1
                self.logger.debug(f"[{call_id}] Entry {eid} has no candidates after filtering (hits may be only itself)")

            with write_lock:
                self.embedding_retriever.update(vector_id=eid, vector=vec, payload=new_payload)

            with lock:
                updated_count += 1
        self.logger.info(f"[{call_id}] Starting parallel queue construction with {max_workers} workers")

        with ThreadPoolExecutor(max_workers=max_workers) as executor:
            executor.map(_update_queue_construction, all_entries)
        self.logger.info(
            f"[{call_id}] Queue construction completed: {updated_count} updated, {skipped_count} skipped, "
            f"nonempty_queues={nonempty_queue_count}, empty_queues={empty_queue_count}"
        )
        self.logger.info(f"========== END {call_id} ==========")

    def offline_update_all_entries(self, score_threshold: float = 0.5, max_workers: int = 5):
        """
        Perform offline updates for all entries based on their update_queue, in parallel.

        Args:
            score_threshold (float): Minimum similarity score for considering update candidates.
            max_workers (int): Maximum number of worker threads.
        """
        # 遍历所有条目，找到把当前条目列入其 update_queue 的“来源条目们”；
        # 将这些来源作为候选事实，与当前条目对比：
        #  - 若冲突且候选更新更“新”，删除当前条目；
        #  - 若补充信息可合并，更新当前条目；
        #  - 若无关，忽略。
        call_id = f"offline_update_all_{datetime.now().strftime('%Y%m%d_%H%M%S_%f')}"
        
        self.logger.info(f"========== START {call_id} ==========")
        self.logger.info(f"[{call_id}] Parameters: score_threshold={score_threshold}, max_workers={max_workers}")
        all_entries = self.embedding_retriever.get_all()
        self.logger.info(f"[{call_id}] Retrieved {len(all_entries)} entries from vector database")
        if not all_entries:
            self.logger.warning(f"[{call_id}] No entries found in database, skipping offline update")
            self.logger.info(f"========== END {call_id} ==========")
            return
        processed_count = 0
        updated_count = 0
        deleted_count = 0
        skipped_count = 0
        lock = threading.Lock()
        write_lock = threading.Lock()

        def update_entry(entry):
            nonlocal processed_count, updated_count, deleted_count, skipped_count
            
            eid = entry["id"]
            payload = entry["payload"]

            candidate_sources = []
            for other in all_entries:
                update_queue = other["payload"].get("update_queue", [])
                for candidate in update_queue:
                    if candidate["id"] == eid and candidate["score"] >= score_threshold:
                        candidate_sources.append(other)
                        break

            if not candidate_sources:
                with lock:
                    skipped_count += 1
                return

            with lock:
                processed_count += 1

            updated_entry = self.manager._call_update_llm(UPDATE_PROMPT, entry, candidate_sources)

            if updated_entry is None:
                return

            action = updated_entry.get("action")
            if action == "delete":
                with write_lock:
                    self.embedding_retriever.delete(eid)
                with lock:
                    deleted_count += 1
                self.logger.debug(f"[{call_id}] Deleted entry: {eid}")
            elif action == "update":
                new_payload = dict(payload)
                new_payload["memory"] = updated_entry.get("new_memory")
                vector = entry.get("vector")
                with write_lock:
                    self.embedding_retriever.update(vector_id=eid, vector=vector, payload=new_payload)
                with lock:
                    updated_count += 1
                self.logger.debug(f"[{call_id}] Updated entry: {eid}")
        self.logger.info(f"[{call_id}] Starting parallel offline update with {max_workers} workers")
        with ThreadPoolExecutor(max_workers=max_workers) as executor:
            executor.map(update_entry, all_entries)
        self.logger.info(f"[{call_id}] Offline update completed:")
        self.logger.info(f"[{call_id}]   - Processed: {processed_count} entries")
        self.logger.info(f"[{call_id}]   - Updated: {updated_count} entries")
        self.logger.info(f"[{call_id}]   - Deleted: {deleted_count} entries")
        self.logger.info(f"[{call_id}]   - Skipped (no candidates): {skipped_count} entries")
        self.logger.info(f"========== END {call_id} ==========")
    
    def retrieve(self, query: str, limit: int = 10, filters: Optional[dict] = None) -> str:
        """
        Retrieve relevant entries and return them as formatted strings.

        Args:
            query (str): The natural language query string.
            limit (int, optional): Number of results to return. Defaults to 10.
            filters (dict, optional): Optional filters to narrow down the search. Defaults to None.

        Returns:
            list[str]: A list of formatted strings containing time_stamp, weekday, and memory.
        """
        # 基于文本嵌入的相似度检索，返回格式化后的“时间 星期 记忆”字符串列表
        call_id = f"retrieve_{datetime.now().strftime('%Y%m%d_%H%M%S_%f')}"
        
        self.logger.info(f"========== START {call_id} ==========")
        self.logger.info(f"[{call_id}] Query: {query}")
        self.logger.info(f"[{call_id}] Parameters: limit={limit}, filters={filters}")
        self.logger.debug(f"[{call_id}] Generating embedding for query")
        query_vector = self.text_embedder.embed(query)
        self.logger.debug(f"[{call_id}] Query embedding dimension: {len(query_vector)}")
        self.logger.info(f"[{call_id}] Searching vector database")
        results = self.embedding_retriever.search(
            query_vector=query_vector,
            limit=limit,
            filters=filters,
            return_full=True,
        )
        self.logger.info(f"[{call_id}] Found {len(results)} results")
        formatted_results = []
        for r in results:
            payload = r.get("payload", {})
            time_stamp = payload.get("time_stamp", "")
            weekday = payload.get("weekday", "")
            memory = payload.get("memory", "")
            formatted_results.append(f"{time_stamp} {weekday} {memory}")
            
        result_string = "\n".join(formatted_results)
        self.logger.info(f"[{call_id}] Formatted {len(formatted_results)} results into output string")
        self.logger.debug(f"[{call_id}] Output string length: {len(result_string)} characters")
        self.logger.info(f"========== END {call_id} ==========")
        return result_string

    def get_roles(self, role: str = "user_only") -> list[str]:
        role_map = {
            "user_only": ["user"],
            "assistant_only": ["assistant"],
            "hybrid": ["user", "assistant", "Caroline", "Melanie"],
        }
        return role_map.get(role, [])<|MERGE_RESOLUTION|>--- conflicted
+++ resolved
@@ -80,11 +80,7 @@
         try:
             dt = datetime.fromisoformat(raw_ts)
             return dt, dt.strftime("%a")
-<<<<<<< HEAD
         except Exception as e:
-            raise ValueError(f"{str(e)}: Failed to parse session time format: '{raw_ts}'. Expected something like '2023/05/20 (Sat) 00:44'")
-=======
-        except Exception:
             pass
 
         # 2. 通用回退方案：使用 dateutil
@@ -97,8 +93,7 @@
             return dt, dt.strftime("%a")
             
         except (ValueError, TypeError):
-            raise ValueError(f"Failed to parse session time format: '{raw_ts}'. Expected something like '2023/05/20 (Sat) 00:44'")
->>>>>>> ceff1659
+            raise ValueError(f"{str(e)}: Failed to parse session time format: '{raw_ts}'. Expected something like '2023/05/20 (Sat) 00:44'")
 
     def normalize_messages(self, messages: Any) -> List[Dict[str, Any]]:
         """
