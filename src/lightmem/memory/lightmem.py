--- conflicted
+++ resolved
@@ -218,12 +218,9 @@
         self.logger.info("Initializing memory manager")
         # 记忆管理器：调用大模型进行元数据生成与更新决策
         self.manager = MemoryManagerFactory.from_config(self.config.memory_manager)
-<<<<<<< HEAD
         # 短期记忆缓冲：聚合分段结果并根据策略触发抽取
-        self.shortmem_buffer_manager = ShortMemBufferManager(max_tokens = 1024, tokenizer=getattr(self.manager, "tokenizer", self.manager.config.model))
-=======
-        self.shortmem_buffer_manager = ShortMemBufferManager(max_tokens = 512, tokenizer=getattr(self.manager, "tokenizer", self.manager.config.model))
->>>>>>> 290372a0
+        # TODO : 根据论文，gpt最优是 512，qwen最优是768
+        self.shortmem_buffer_manager = ShortMemBufferManager(max_tokens = 768, tokenizer=getattr(self.manager, "tokenizer", self.manager.config.model))
         if self.config.index_strategy == 'embedding' or self.config.index_strategy == 'hybrid':
             self.logger.info("Initializing text embedder")
             # 文本嵌入器：为记忆或查询生成向量表示
@@ -389,124 +386,22 @@
         self.logger.debug(f"topic_id_mapping: {topic_id_mapping}")
         self.logger.info(f"[{call_id}] Assigned global topic IDs: total={sum(len(x) for x in topic_id_mapping)}, mapping={topic_id_mapping}")
         self.logger.info(f"[{call_id}] Extraction triggered {extract_trigger_num} times, extract_list length: {len(extract_list)}")
-<<<<<<< HEAD
         # 为抽取消息标注全局序号（sequence_number），并收集其时间戳与星期
-        extract_list, timestamps_list, weekday_list = assign_sequence_numbers_with_timestamps(extract_list)
-        self.logger.info(f"[{call_id}] Assigned timestamps to {len(extract_list)} items")
-        self.logger.debug(f"[{call_id}] Timestamps sample: {timestamps_list}")
-        self.logger.debug(f"[{call_id}] Weekdays sample: {weekday_list}")
+        extract_list, timestamps_list, weekday_list, speaker_list, topic_id_map = assign_sequence_numbers_with_timestamps(extract_list, offset_ms=500, topic_id_mapping=topic_id_mapping)
         self.logger.debug(f"[{call_id}] Extract list sample: {json.dumps(extract_list)}")
-
+        max_source_ids = [sum(1 for seg in batch for msg in seg if msg.get("role") == "user") - 1 for batch in extract_list]
+        self.logger.info(f"[{call_id}] Batch max_source_ids: {max_source_ids}")
         # 6) 元数据/事实抽取：调用大模型对抽取片段进行事实级汇总
         if self.config.metadata_generate and self.config.text_summary:
             self.logger.info(f"[{call_id}] Starting metadata generation")
-            extracted_results = self.manager.meta_text_extract(METADATA_GENERATE_PROMPT, extract_list, self.allowed_roles)
+            prompt = METADATA_GENERATE_PROMPT_locomo if self.config.locomo_style else METADATA_GENERATE_PROMPT
+            extracted_results = self.manager.meta_text_extract(prompt, extract_list, self.config.messages_use)
             for item in extracted_results:
                 if item is not None:
                     result["add_input_prompt"].append(item["input_prompt"])
                     result["add_output_prompt"].append(item["output_prompt"])
                     result["api_call_nums"] += 1
             self.logger.info(f"[{call_id}] Metadata generation completed with {result['api_call_nums']} API calls")
-            extracted_memory_entry = [item["cleaned_result"] for item in extracted_results if item]
-            self.logger.info(f"[{call_id}] Extracted {len(extracted_memory_entry)} memory entries")
-            self.logger.debug(f"[{call_id}] Extracted memory entry sample: {json.dumps(extracted_memory_entry)}")
-        # 7) 组装 MemoryEntry：将事实绑定时间戳/星期，以便后续检索/更新
-        memory_entries = []
-        for topic_memory in extracted_memory_entry:
-            if not topic_memory:
-                continue
-            for entry in topic_memory:
-                # 设置安全默认值，防止后续未赋值引用
-                now_dt = datetime.now()
-                time_stamp: str = now_dt.isoformat(timespec="seconds")
-                float_time_stamp: float = now_dt.timestamp()
-                weekday: str = now_dt.strftime("%a")
-
-                sequence_n = entry.get("source_id")
-                try:
-                    # 校验 source_id 的合法性
-                    # 如果 sequence_n 是字符串且可以转换为整数，则继续处理
-                    if isinstance(sequence_n, str) and sequence_n.isdigit():
-                        sequence_n = int(sequence_n)
-
-                    if sequence_n is None or not isinstance(sequence_n, int):
-                        raise TypeError(f"Invalid source_id: {sequence_n}")
-                    
-                    # 如果 source_id 超出范围，抛出异常
-
-                    # 从已对齐的列表中读取时间与星期
-                    ts_value = timestamps_list[sequence_n]
-                    wd_value = weekday_list[sequence_n]
-
-                    if isinstance(ts_value, (int, float)):
-                        # 若为浮点时间戳，转换回人类可读并记录双格式
-                        float_time_stamp = float(ts_value)
-                        time_stamp = datetime.fromtimestamp(float_time_stamp).isoformat(timespec="seconds")
-                    elif isinstance(ts_value, str):
-                        # 预期为 ISO 字符串
-                        time_stamp = ts_value
-                        try:
-                            float_time_stamp = datetime.fromisoformat(time_stamp).timestamp()
-                        except Exception:
-                            # 兼容非严格 ISO 字符串
-                            float_time_stamp = now_dt.timestamp()
-                    else:
-                        # 未知类型，回退到当前时间
-                        time_stamp = now_dt.isoformat(timespec="seconds")
-                        float_time_stamp = now_dt.timestamp()
-
-                    weekday = str(wd_value) if wd_value is not None else weekday
-                except (IndexError, TypeError) as e:
-                    # 回退到默认时间，并记录告警但不中断流程
-                    self.logger.warning(f"[{call_id}] Error getting timestamp for sequence {sequence_n}: {e}; fallback to now()")
-
-                mem_obj = MemoryEntry(
-                    time_stamp=time_stamp,
-                    float_time_stamp=float_time_stamp,
-                    weekday=weekday,
-                    memory=entry.get("fact", ""),
-                    # original_memory=entry.get("original_fact", ""),  # TODO
-                    # compressed_memory=""  # TODO
-                )
-                memory_entries.append(mem_obj)
-=======
-        extract_list, timestamps_list, weekday_list, speaker_list, topic_id_map = assign_sequence_numbers_with_timestamps(extract_list, offset_ms=500, topic_id_mapping=topic_id_mapping)
-        self.logger.debug(f"[{call_id}] Extract list sample: {json.dumps(extract_list)}")
-        max_source_ids = [sum(1 for seg in batch for msg in seg if msg.get("role") == "user") - 1 for batch in extract_list]
-        self.logger.info(f"[{call_id}] Batch max_source_ids: {max_source_ids}")
-        if self.config.metadata_generate and self.config.text_summary:
-            self.logger.info(f"[{call_id}] Starting metadata generation")
-            extracted_results = self.manager.meta_text_extract(METADATA_GENERATE_PROMPT_locomo, extract_list, self.config.messages_use, topic_id_mapping)
-        
-            # =============API Consumption======================
-            for idx, item in enumerate(extracted_results):
-                if item is None:
-                    continue
-                
-                if "usage" in item:
-                    usage = item["usage"]
-                    self.token_stats["add_memory_calls"] += 1
-                    self.token_stats["add_memory_prompt_tokens"] += usage.get("prompt_tokens", 0)
-                    self.token_stats["add_memory_completion_tokens"] += usage.get("completion_tokens", 0)
-                    self.token_stats["add_memory_total_tokens"] += usage.get("total_tokens", 0)
-                    
-                    self.logger.info(
-                        f"[{call_id}] API Call {idx} tokens - "
-                        f"Prompt: {usage.get('prompt_tokens', 0)}, "
-                        f"Completion: {usage.get('completion_tokens', 0)}, "
-                        f"Total: {usage.get('total_tokens', 0)}"
-                    )
-                    
-                self.logger.debug(f"[{call_id}] API Call {idx} raw output: {item['output_prompt']}")
-                self.logger.debug(f"[{call_id}] API Call {idx} cleaned result: {item['cleaned_result']}")
-                result["add_input_prompt"].append(item["input_prompt"])
-                result["add_output_prompt"].append(item["output_prompt"])
-                result["api_call_nums"] += 1
-
-            # =======================================
-            
-            self.logger.info(f"[{call_id}] Metadata generation completed with {result['api_call_nums']} API calls")
->>>>>>> 290372a0
 
         memory_entries = convert_extraction_results_to_memory_entries(
             extracted_results=extracted_results,
@@ -515,7 +410,8 @@
             speaker_list=speaker_list,
             topic_id_map=topic_id_map,
             max_source_ids=max_source_ids,
-            logger=self.logger
+            logger=self.logger,
+            call_id=call_id
         )
         self.logger.info(f"[{call_id}] Created {len(memory_entries)} MemoryEntry objects")
         for i, mem in enumerate(memory_entries):
@@ -835,7 +731,6 @@
         self.logger.info(f"========== END {call_id} ==========")
         return result_string
 
-<<<<<<< HEAD
     def get_roles(self, role: str = "user_only") -> list[str]:
         role_map = {
             "user_only": ["user"],
@@ -843,7 +738,7 @@
             "hybrid": ["user", "assistant", "Caroline", "Melanie"],
         }
         return role_map.get(role, [])
-=======
+    
     def get_token_statistics(self):
         embedder_stats = {"total_calls": 0, "total_tokens": None}
         if hasattr(self, 'text_embedder') and hasattr(self.text_embedder, 'get_stats'):
@@ -877,5 +772,4 @@
             }
         }
         
-        return stats
->>>>>>> 290372a0
+        return stats