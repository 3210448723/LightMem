--- conflicted
+++ resolved
@@ -10,9 +10,6 @@
 
 class DeepseekManager:
     def __init__(self, config: BaseMemoryManagerConfig):
-<<<<<<< HEAD
-        self.config = config
-=======
         """
         初始化 DeepSeek 风格的记忆管理器：
         - 使用 OpenAI 兼容接口；
@@ -20,7 +17,7 @@
         - 仅负责请求与响应解析，不修改业务字符串。
         注意：此文件当前实现可能依赖外部配置结构，请确保调用方传入的配置项完整。
         """
->>>>>>> ceff1659
+        self.config = config
         if not self.config.model:
             self.config.model = "deepseek-chat"
         self.api_key = self.config.api_key
@@ -65,11 +62,7 @@
         tool_choice: str = "auto",
     ) -> Optional[str]:
         """
-<<<<<<< HEAD
-        Generate a response based on the given messages.
-=======
         使用 DeepSeek 接口基于给定消息生成回复。
->>>>>>> ceff1659
 
         参数：
             messages (list)：消息列表（包含 'role' 与 'content'）。
