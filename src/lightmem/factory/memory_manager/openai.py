--- conflicted
+++ resolved
@@ -8,16 +8,11 @@
 from lightmem.memory.utils import clean_response
 
 model_name_context_windows = {
-<<<<<<< HEAD
     "gpt-4o-mini": 128000,
-    "qwen3-30b-a3b-instruct-2507": 128000,
-    "DEFAULT": 128000,  # Recommended default context window
-=======
-    "gpt-4o-mini": 128000 ,
     "qwen3-30b-a3b-instruct-2507": 128000,
     "qwen2.5:3b": 32768,
     "QwQ-32B": 131072,
->>>>>>> ceff1659
+    "DEFAULT": 128000,  # Recommended default context window
 }
 
 
@@ -42,14 +37,10 @@
         if not self.config.model:
             self.config.model = "gpt-4o-mini"
         
-<<<<<<< HEAD
         if self.config.model in model_name_context_windows:
-            self.context_windows = model_name_context_windows[self.config.model]
+            self.context_windows = model_name_context_windows[self.config.model]  # type: ignore[index]
         else:
             self.context_windows = model_name_context_windows["DEFAULT"]
-=======
-        self.context_windows = model_name_context_windows[self.config.model]  # type: ignore[index]
->>>>>>> ceff1659
 
         http_client = httpx.Client(verify=False)
 
@@ -109,11 +100,7 @@
         tool_choice: str = "auto",
     ) -> Optional[str]:
         """
-<<<<<<< HEAD
-        Generate a response based on the given messages.
-=======
     使用 OpenAI 接口基于给定消息生成回复。
->>>>>>> ceff1659
 
         参数：
             messages (list)：消息列表（包含 'role' 与 'content'）。
@@ -192,13 +179,8 @@
         
         max_workers = min(len(extract_list), 5)
 
-<<<<<<< HEAD
         def process_segment_wrapper(api_call_segments: List[List[Dict]]) -> Dict[str, Any]:
-            """Process one API call (multiple topic segments inside)"""
-=======
-        def process_segment_wrapper(api_call_segments: List[List[Dict]]):
             """处理一次 API 调用（内部可包含多个 topic 片段）。"""
->>>>>>> ceff1659
             try:
                 user_prompt_parts = []
                 for idx, topic_segment in enumerate(api_call_segments, start=1):
