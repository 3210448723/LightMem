--- conflicted
+++ resolved
@@ -1,9 +1,6 @@
 import concurrent
-<<<<<<< HEAD
 import concurrent.futures  # 为类型检查器显式导入 futures 模块（不改变运行时行为）
-=======
 from collections import defaultdict
->>>>>>> 290372a0
 from openai import OpenAI
 from typing import List, Dict, Optional, Literal, Any
 import json, os, warnings
@@ -159,41 +156,25 @@
         self,
         system_prompt: str,
         extract_list: List[List[List[Dict]]],
-<<<<<<< HEAD
-        allowed_roles: list[str] = ["user"]
-=======
-        messages_use: Literal["user_only", "assistant_only", "hybrid"] = "user_only",
+        allowed_roles: list[str] = ["user"],
         topic_id_mapping: Optional[List[List[int]]] = None
->>>>>>> 290372a0
     ) -> List[Optional[Dict]]:
         """
     使用并行处理从文本片段中抽取元数据（事实）。
 
-<<<<<<< HEAD
         参数：
             system_prompt：用于元数据生成的系统提示词。
-            all_segments：待处理的消息片段列表（分组后的多段）。
+            extract_list：待处理的消息片段列表（分组后的多段）。
             messages_use：参与拼接的消息角色策略（user_only/assistant_only/hybrid）。
-=======
-        Args:
-            system_prompt: The system prompt for metadata generation
-            extract_list: List of message segments to process
-            messages_use: Strategy for which messages to use
             topic_id_mapping: For each API call, the global topic IDs
->>>>>>> 290372a0
 
         返回：
             List[Optional[Dict]]：每个 API 调用的抽取结果字典（失败为 None）。
         """
         if not extract_list:
             return []
-<<<<<<< HEAD
-            
+        
         def concatenate_messages(segment: List[Dict]) -> str:
-=======
-        
-        def concatenate_messages(segment: List[Dict], messages_use: str) -> str:
->>>>>>> 290372a0
             """Concatenate messages based on usage strategy"""
             message_lines = []
 
@@ -219,15 +200,6 @@
 
         max_workers = min(len(extract_list), 5)
 
-<<<<<<< HEAD
-        def process_segment_wrapper(api_call_segments: List[List[Dict]]) -> Dict[str, Any]:
-            """处理一次 API 调用（内部可包含多个 topic 片段）。"""
-            try:
-                user_prompt_parts = []
-                for idx, topic_segment in enumerate(api_call_segments, start=1):
-                    topic_text = concatenate_messages(topic_segment)
-                    user_prompt_parts.append(f"--- Topic {idx} ---\n{topic_text}")
-=======
         def process_segment_wrapper(args):
             api_call_idx, api_call_segments = args
             try:
@@ -245,7 +217,6 @@
                     
                     topic_text = concatenate_messages(topic_segment, messages_use)
                     user_prompt_parts.append(f"--- Topic {global_topic_id} ---\n{topic_text}")
->>>>>>> 290372a0
 
                 print(f"User prompt for API call {api_call_idx}:\n" + "\n".join(user_prompt_parts))
                 user_prompt = "\n".join(user_prompt_parts)
@@ -259,12 +230,7 @@
                     messages=metadata_messages,
                     response_format={"type": "json_object"},
                 )
-<<<<<<< HEAD
                 cleaned_result = clean_response(raw_response)  # type: ignore[arg-type]
-=======
-                metadata_facts = clean_response(raw_response)
-
->>>>>>> 290372a0
                 return {
                     "input_prompt": metadata_messages,
                     "output_prompt": raw_response,
@@ -273,18 +239,13 @@
                 }
                 
             except Exception as e:
-<<<<<<< HEAD
-                print(f"Error processing API call: {e}")
+                print(f"Error processing API call {api_call_idx}: {e}")
                 # When error occurs, return empty but full structure
                 return {
                     "input_prompt": [],
                     "output_prompt": "",
                     "cleaned_result": [],
                 }
-=======
-                print(f"Error processing API call {api_call_idx}: {e}")
-                return None
->>>>>>> 290372a0
 
         with concurrent.futures.ThreadPoolExecutor(max_workers=max_workers) as executor:
             try:
@@ -320,10 +281,5 @@
                 result = {"action": "ignore"}
             result["usage"] = usage_info  
             return result
-<<<<<<< HEAD
-        except:
-            return {"action": "ignore"}
-=======
         except Exception:
-            return {"action": "ignore", "usage": usage_info if 'usage_info' in locals() else None}
->>>>>>> 290372a0
+            return {"action": "ignore", "usage": usage_info if 'usage_info' in locals() else None}